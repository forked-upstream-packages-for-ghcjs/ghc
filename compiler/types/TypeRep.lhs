 | %
% (c) The University of Glasgow 2006
% (c) The GRASP/AQUA Project, Glasgow University, 1998
%
\section[TypeRep]{Type - friends' interface}

Note [The Type-related module hierarchy]
~~~~~~~~~~~~~~~~~~~~~~~~~~~~~~~~~~~~~~~~
  Class
  TyCon    imports Class
  TypeRep
  TysPrim  imports TypeRep ( including mkTyConTy )
  Kind     imports TysPrim ( mainly for primitive kinds )
  Type     imports Kind
  Coercion imports Type

\begin{code}
{-# OPTIONS -fno-warn-tabs #-}
-- The above warning supression flag is a temporary kludge.
-- While working on this module you are encouraged to remove it and
-- detab the module (please do the detabbing in a separate patch). See
--     http://hackage.haskell.org/trac/ghc/wiki/Commentary/CodingStyle#TabsvsSpaces
-- for details

-- We expose the relevant stuff from this module via the Type module
{-# OPTIONS_HADDOCK hide #-}
{-# LANGUAGE DeriveDataTypeable, DeriveFunctor, DeriveFoldable, DeriveTraversable #-}
module TypeRep (
	TyThing(..),
	Type(..),
        TyLit(..),
        KindOrType, Kind, SuperKind,
        PredType, ThetaType,      -- Synonyms

        -- Functions over types
        mkNakedTyConApp, mkTyConTy, mkTyVarTy, mkTyVarTys,
        isLiftedTypeKind, isSuperKind, isTypeVar, isKindVar,

        -- Pretty-printing
	pprType, pprParendType, pprTypeApp, pprTvBndr, pprTvBndrs,
	pprTyThing, pprTyThingCategory, pprSigmaType,
	pprEqPred, pprTheta, pprForAll, pprThetaArrowTy, pprClassPred,
        pprKind, pprParendKind, pprTyLit,
	Prec(..), maybeParen, pprTcApp, pprTypeNameApp,
        pprPrefixApp, pprArrowChain, ppr_type,

        -- Free variables
        tyVarsOfType, tyVarsOfTypes,

        -- * Tidying type related things up for printing
        tidyType,      tidyTypes,
        tidyOpenType,  tidyOpenTypes,
        tidyOpenKind,
        tidyTyVarBndr, tidyTyVarBndrs, tidyFreeTyVars,
        tidyOpenTyVar, tidyOpenTyVars,
        tidyTyVarOcc,
        tidyTopType,
        tidyKind, 

        -- Substitutions
        TvSubst(..), TvSubstEnv
    ) where

#include "HsVersions.h"

import {-# SOURCE #-} DataCon( DataCon, dataConTyCon, dataConName )
import {-# SOURCE #-} Type( noParenPred, isPredTy ) -- Transitively pulls in a LOT of stuff, better to break the loop

-- friends:
import Var
import VarEnv
import VarSet
import Name
import BasicTypes
import TyCon
import Class
import CoAxiom

-- others
import PrelNames
import Outputable
import FastString
import Pair
import StaticFlags( opt_PprStyle_Debug )
import Util

-- libraries
import Data.List( mapAccumL )
import qualified Data.Data        as Data hiding ( TyCon )
\end{code}


%************************************************************************
%*									*
\subsection{The data type}
%*									*
%************************************************************************


\begin{code}
-- | The key representation of types within the compiler

-- If you edit this type, you may need to update the GHC formalism
-- See Note [GHC Formalism] in coreSyn/CoreLint.lhs
data Type
  = TyVarTy Var	-- ^ Vanilla type or kind variable (*never* a coercion variable)

  | AppTy         -- See Note [AppTy invariant]
	Type
	Type		-- ^ Type application to something other than a 'TyCon'. Parameters:
	                --
                        --  1) Function: must /not/ be a 'TyConApp',
                        --     must be another 'AppTy', or 'TyVarTy'
	                --
	                --  2) Argument type

  | TyConApp      -- See Note [AppTy invariant]
	TyCon
	[KindOrType]	-- ^ Application of a 'TyCon', including newtypes /and/ synonyms.
	                -- Invariant: saturated appliations of 'FunTyCon' must
	                -- use 'FunTy' and saturated synonyms must use their own
                        -- constructors. However, /unsaturated/ 'FunTyCon's
                        -- do appear as 'TyConApp's.
	                -- Parameters:
	                --
	                -- 1) Type constructor being applied to.
	                --
                        -- 2) Type arguments. Might not have enough type arguments
                        --    here to saturate the constructor.
                        --    Even type synonyms are not necessarily saturated;
                        --    for example unsaturated type synonyms
	                --    can appear as the right hand side of a type synonym.

  | FunTy
	Type
	Type		-- ^ Special case of 'TyConApp': @TyConApp FunTyCon [t1, t2]@
			-- See Note [Equality-constrained types]

  | ForAllTy
	Var         -- Type or kind variable
	Type	        -- ^ A polymorphic type

  | LitTy TyLit     -- ^ Type literals are simillar to type constructors.

  deriving (Data.Data, Data.Typeable)


-- NOTE:  Other parts of the code assume that type literals do not contain
-- types or type variables.
data TyLit
  = NumTyLit Integer
  | StrTyLit FastString
  deriving (Eq, Ord, Data.Data, Data.Typeable)

type KindOrType = Type -- See Note [Arguments to type constructors]

-- | The key type representing kinds in the compiler.
-- Invariant: a kind is always in one of these forms:
--
-- > FunTy k1 k2
-- > TyConApp PrimTyCon [...]
-- > TyVar kv   -- (during inference only)
-- > ForAll ... -- (for top-level coercions)
type Kind = Type

-- | "Super kinds", used to help encode 'Kind's as types.
-- Invariant: a super kind is always of this form:
--
-- > TyConApp SuperKindTyCon ...
type SuperKind = Type
\end{code}

Note [The kind invariant]
~~~~~~~~~~~~~~~~~~~~~~~~~
The kinds
   #          UnliftedTypeKind
   OpenKind   super-kind of *, #

can never appear under an arrow or type constructor in a kind; they
can only be at the top level of a kind.  It follows that primitive TyCons,
which have a naughty pseudo-kind
   State# :: * -> #
must always be saturated, so that we can never get a type whose kind
has a UnliftedTypeKind or ArgTypeKind underneath an arrow.

Nor can we abstract over a type variable with any of these kinds.

    k :: = kk | # | ArgKind | (#) | OpenKind
    kk :: = * | kk -> kk | T kk1 ... kkn

So a type variable can only be abstracted kk.

Note [Arguments to type constructors]
~~~~~~~~~~~~~~~~~~~~~~~~~~~~~~~~~~~~~
Because of kind polymorphism, in addition to type application we now
have kind instantiation. We reuse the same notations to do so.

For example:

  Just (* -> *) Maybe
  Right * Nat Zero

are represented by:

  TyConApp (PromotedDataCon Just) [* -> *, Maybe]
  TyConApp (PromotedDataCon Right) [*, Nat, (PromotedDataCon Zero)]

Important note: Nat is used as a *kind* and not as a type. This can be
confusing, since type-level Nat and kind-level Nat are identical. We
use the kind of (PromotedDataCon Right) to know if its arguments are
kinds or types.

This kind instantiation only happens in TyConApp currently.


Note [Equality-constrained types]
~~~~~~~~~~~~~~~~~~~~~~~~~~~~~~~~~
The type   forall ab. (a ~ [b]) => blah
is encoded like this:

   ForAllTy (a:*) $ ForAllTy (b:*) $
   FunTy (TyConApp (~) [a, [b]]) $
   blah

-------------------------------------
 		Note [PredTy]

\begin{code}
-- | A type of the form @p@ of kind @Constraint@ represents a value whose type is
-- the Haskell predicate @p@, where a predicate is what occurs before
-- the @=>@ in a Haskell type.
--
-- We use 'PredType' as documentation to mark those types that we guarantee to have
-- this kind.
--
-- It can be expanded into its representation, but:
--
-- * The type checker must treat it as opaque
--
-- * The rest of the compiler treats it as transparent
--
-- Consider these examples:
--
-- > f :: (Eq a) => a -> Int
-- > g :: (?x :: Int -> Int) => a -> Int
-- > h :: (r\l) => {r} => {l::Int | r}
--
-- Here the @Eq a@ and @?x :: Int -> Int@ and @r\l@ are all called \"predicates\"
type PredType = Type

-- | A collection of 'PredType's
type ThetaType = [PredType]
\end{code}

(We don't support TREX records yet, but the setup is designed
to expand to allow them.)

A Haskell qualified type, such as that for f,g,h above, is
represented using
	* a FunTy for the double arrow
	* with a type of kind Constraint as the function argument

The predicate really does turn into a real extra argument to the
function.  If the argument has type (p :: Constraint) then the predicate p is
represented by evidence of type p.

%************************************************************************
%*									*
            Simple constructors
%*									*
%************************************************************************

These functions are here so that they can be used by TysPrim,
which in turn is imported by Type

\begin{code}
mkTyVarTy  :: TyVar   -> Type
mkTyVarTy  = TyVarTy

mkTyVarTys :: [TyVar] -> [Type]
mkTyVarTys = map mkTyVarTy -- a common use of mkTyVarTy

mkNakedTyConApp :: TyCon -> [Type] -> Type
-- Builds a TyConApp
--   * without being strict in TyCon,
--   * the TyCon should never be a saturated FunTyCon
-- Type.mkTyConApp is the usual one
mkNakedTyConApp tc tys
  = TyConApp (ASSERT( not (isFunTyCon tc && length tys == 2) ) tc) tys

-- | Create the plain type constructor type which has been applied to no type arguments at all.
mkTyConTy :: TyCon -> Type
mkTyConTy tycon = TyConApp tycon []
\end{code}

Some basic functions, put here to break loops eg with the pretty printer

\begin{code}
isLiftedTypeKind :: Kind -> Bool
isLiftedTypeKind (TyConApp tc []) = tc `hasKey` liftedTypeKindTyConKey
isLiftedTypeKind _                = False

-- | Is this a super-kind (i.e. a type-of-kinds)?
isSuperKind :: Type -> Bool
isSuperKind (TyConApp skc []) = skc `hasKey` superKindTyConKey
isSuperKind _                 = False

isTypeVar :: Var -> Bool
isTypeVar v = isTKVar v && not (isSuperKind (varType v))

isKindVar :: Var -> Bool
isKindVar v = isTKVar v && isSuperKind (varType v)
\end{code}


%************************************************************************
%*									*
			Free variables of types and coercions
%*									*
%************************************************************************

\begin{code}
tyVarsOfType :: Type -> VarSet
-- ^ NB: for type synonyms tyVarsOfType does /not/ expand the synonym
-- tyVarsOfType returns only the free variables of a type
-- For example, tyVarsOfType (a::k) returns {a}, not including the
-- kind variable {k}
tyVarsOfType (TyVarTy v)         = unitVarSet v
tyVarsOfType (TyConApp _ tys)    = tyVarsOfTypes tys
tyVarsOfType (LitTy {})          = emptyVarSet
tyVarsOfType (FunTy arg res)     = tyVarsOfType arg `unionVarSet` tyVarsOfType res
tyVarsOfType (AppTy fun arg)     = tyVarsOfType fun `unionVarSet` tyVarsOfType arg
tyVarsOfType (ForAllTy tyvar ty) = delVarSet (tyVarsOfType ty) tyvar
                                   `unionVarSet` tyVarsOfType (tyVarKind tyvar)

tyVarsOfTypes :: [Type] -> TyVarSet
tyVarsOfTypes tys = foldr (unionVarSet . tyVarsOfType) emptyVarSet tys
\end{code}

%************************************************************************
%*									*
			TyThing
%*									*
%************************************************************************

Despite the fact that DataCon has to be imported via a hi-boot route,
this module seems the right place for TyThing, because it's needed for
funTyCon and all the types in TysPrim.

Note [ATyCon for classes]
~~~~~~~~~~~~~~~~~~~~~~~~~
Both classes and type constructors are represented in the type environment
as ATyCon.  You can tell the difference, and get to the class, with
   isClassTyCon :: TyCon -> Bool
   tyConClass_maybe :: TyCon -> Maybe Class
The Class and its associated TyCon have the same Name.

\begin{code}
-- | A typecheckable-thing, essentially anything that has a name
data TyThing
  = AnId     Id
  | ADataCon DataCon
  | ATyCon   TyCon       -- TyCons and classes; see Note [ATyCon for classes]
  | ACoAxiom (CoAxiom Branched)
  deriving (Eq, Ord)

instance Outputable TyThing where
  ppr = pprTyThing

pprTyThing :: TyThing -> SDoc
pprTyThing thing = pprTyThingCategory thing <+> quotes (ppr (getName thing))

pprTyThingCategory :: TyThing -> SDoc
pprTyThingCategory (ATyCon tc)
  | isClassTyCon tc = ptext (sLit "Class")
  | otherwise       = ptext (sLit "Type constructor")
pprTyThingCategory (ACoAxiom _) = ptext (sLit "Coercion axiom")
pprTyThingCategory (AnId   _)   = ptext (sLit "Identifier")
pprTyThingCategory (ADataCon _) = ptext (sLit "Data constructor")


instance NamedThing TyThing where	-- Can't put this with the type
  getName (AnId id)     = getName id	-- decl, because the DataCon instance
  getName (ATyCon tc)   = getName tc	-- isn't visible there
  getName (ACoAxiom cc) = getName cc
  getName (ADataCon dc) = dataConName dc

\end{code}


%************************************************************************
%*									*
			Substitutions
      Data type defined here to avoid unnecessary mutual recursion
%*									*
%************************************************************************

\begin{code}
-- | Type substitution
--
-- #tvsubst_invariant#
-- The following invariants must hold of a 'TvSubst':
-- 
-- 1. The in-scope set is needed /only/ to
-- guide the generation of fresh uniques
--
-- 2. In particular, the /kind/ of the type variables in
-- the in-scope set is not relevant
--
-- 3. The substition is only applied ONCE! This is because
-- in general such application will not reached a fixed point.
data TvSubst
  = TvSubst InScopeSet 	-- The in-scope type and kind variables
	    TvSubstEnv  -- Substitutes both type and kind variables
	-- See Note [Apply Once]
	-- and Note [Extending the TvSubstEnv]

-- | A substitition of 'Type's for 'TyVar's
--                 and 'Kind's for 'KindVar's
type TvSubstEnv = TyVarEnv Type
	-- A TvSubstEnv is used both inside a TvSubst (with the apply-once
	-- invariant discussed in Note [Apply Once]), and also independently
	-- in the middle of matching, and unification (see Types.Unify)
	-- So you have to look at the context to know if it's idempotent or
	-- apply-once or whatever
\end{code}

Note [Apply Once]
~~~~~~~~~~~~~~~~~
We use TvSubsts to instantiate things, and we might instantiate
	forall a b. ty
\with the types
	[a, b], or [b, a].
So the substition might go [a->b, b->a].  A similar situation arises in Core
when we find a beta redex like
	(/\ a /\ b -> e) b a
Then we also end up with a substition that permutes type variables. Other
variations happen to; for example [a -> (a, b)].

	***************************************************
	*** So a TvSubst must be applied precisely once ***
	***************************************************

A TvSubst is not idempotent, but, unlike the non-idempotent substitution
we use during unifications, it must not be repeatedly applied.

Note [Extending the TvSubst]
~~~~~~~~~~~~~~~~~~~~~~~~~~~~
See #tvsubst_invariant# for the invariants that must hold.

This invariant allows a short-cut when the TvSubstEnv is empty:
if the TvSubstEnv is empty --- i.e. (isEmptyTvSubt subst) holds ---
then (substTy subst ty) does nothing.

For example, consider:
	(/\a. /\b:(a~Int). ...b..) Int
We substitute Int for 'a'.  The Unique of 'b' does not change, but
nevertheless we add 'b' to the TvSubstEnv, because b's kind does change

This invariant has several crucial consequences:

* In substTyVarBndr, we need extend the TvSubstEnv
	- if the unique has changed
	- or if the kind has changed

* In substTyVar, we do not need to consult the in-scope set;
  the TvSubstEnv is enough

* In substTy, substTheta, we can short-circuit when the TvSubstEnv is empty
\end{code}



%************************************************************************
%*									*
                   Pretty-printing types

       Defined very early because of debug printing in assertions
%*                                                                      *
%************************************************************************

@pprType@ is the standard @Type@ printer; the overloaded @ppr@ function is
defined to use this.  @pprParendType@ is the same, except it puts
parens around the type, except for the atomic cases.  @pprParendType@
works just by setting the initial context precedence very high.

\begin{code}
data Prec = TopPrec 	-- No parens
	  | FunPrec 	-- Function args; no parens for tycon apps
	  | TyConPrec 	-- Tycon args; no parens for atomic
	  deriving( Eq, Ord )

maybeParen :: Prec -> Prec -> SDoc -> SDoc
maybeParen ctxt_prec inner_prec pretty
  | ctxt_prec < inner_prec = pretty
  | otherwise		   = parens pretty

------------------
pprType, pprParendType :: Type -> SDoc
pprType       ty = ppr_type TopPrec ty
pprParendType ty = ppr_type TyConPrec ty

pprTyLit :: TyLit -> SDoc
pprTyLit = ppr_tylit TopPrec

pprKind, pprParendKind :: Kind -> SDoc
pprKind       = pprType
pprParendKind = pprParendType

------------------
pprEqPred :: Pair Type -> SDoc
-- NB: Maybe move to Coercion? It's only called after coercionKind anyway.
pprEqPred (Pair ty1 ty2)
  = sep [ ppr_type FunPrec ty1
        , nest 2 (ptext (sLit "~#"))
        , ppr_type FunPrec ty2]
    -- Precedence looks like (->) so that we get
    --    Maybe a ~ Bool
    --    (a->a) ~ Bool
    -- Note parens on the latter!

------------
pprClassPred :: Class -> [Type] -> SDoc
pprClassPred = ppr_class_pred ppr_type

ppr_class_pred :: (Prec -> a -> SDoc) -> Class -> [a] -> SDoc
ppr_class_pred pp clas tys = pprTypeNameApp TopPrec pp (getName clas) tys

------------
pprTheta :: ThetaType -> SDoc
-- pprTheta [pred] = pprPred pred	 -- I'm in two minds about this
pprTheta theta  = parens (sep (punctuate comma (map (ppr_type TopPrec) theta)))

pprThetaArrowTy :: ThetaType -> SDoc
pprThetaArrowTy []      = empty
pprThetaArrowTy [pred]
      | noParenPred pred = ppr_type TopPrec pred <+> darrow
pprThetaArrowTy preds   = parens (fsep (punctuate comma (map (ppr_type TopPrec) preds)))
                            <+> darrow
    -- Notice 'fsep' here rather that 'sep', so that
    -- type contexts don't get displayed in a giant column
    -- Rather than
    --  instance (Eq a,
    --            Eq b,
    --            Eq c,
    --            Eq d,
    --            Eq e,
    --            Eq f,
    --            Eq g,
    --            Eq h,
    --            Eq i,
    --            Eq j,
    --            Eq k,
    --            Eq l) =>
    --           Eq (a, b, c, d, e, f, g, h, i, j, k, l)
    -- we get
    --
    --  instance (Eq a, Eq b, Eq c, Eq d, Eq e, Eq f, Eq g, Eq h, Eq i,
    --            Eq j, Eq k, Eq l) =>
    --           Eq (a, b, c, d, e, f, g, h, i, j, k, l)

------------------
instance Outputable Type where
    ppr ty = pprType ty

instance Outputable TyLit where
   ppr = pprTyLit

------------------
	-- OK, here's the main printer

ppr_type :: Prec -> Type -> SDoc
ppr_type _ (TyVarTy tv)	      = ppr_tvar tv

ppr_type _ (TyConApp tc [LitTy (StrTyLit n),ty])
  | tc `hasKey` ipClassNameKey
  = char '?' <> ftext n <> ptext (sLit "::") <> ppr_type TopPrec ty

ppr_type p (TyConApp tc tys)  = pprTcApp p ppr_type tc tys

ppr_type p (LitTy l)          = ppr_tylit p l
ppr_type p ty@(ForAllTy {})   = ppr_forall_type p ty

ppr_type p (AppTy t1 t2) = maybeParen p TyConPrec $
			   pprType t1 <+> ppr_type TyConPrec t2

ppr_type p fun_ty@(FunTy ty1 ty2)
  | isPredTy ty1
  = ppr_forall_type p fun_ty
  | otherwise
  = pprArrowChain p (ppr_type FunPrec ty1 : ppr_fun_tail ty2)
  where
    -- We don't want to lose synonyms, so we mustn't use splitFunTys here.
    ppr_fun_tail (FunTy ty1 ty2)
      | not (isPredTy ty1) = ppr_type FunPrec ty1 : ppr_fun_tail ty2
    ppr_fun_tail other_ty = [ppr_type TopPrec other_ty]


ppr_forall_type :: Prec -> Type -> SDoc
ppr_forall_type p ty
  = maybeParen p FunPrec $ (ppr_sigma_type True ty)

ppr_tvar :: TyVar -> SDoc
ppr_tvar tv  -- Note [Infix type variables]
  = parenSymOcc (getOccName tv) (ppr tv)

ppr_tylit :: Prec -> TyLit -> SDoc
ppr_tylit _ tl =
  case tl of
    NumTyLit n -> integer n
    StrTyLit s -> text (show s)

-------------------
ppr_sigma_type :: Bool -> Type -> SDoc
-- Bool <=> Show the foralls
ppr_sigma_type show_foralls ty
  =  sep [ if show_foralls then pprForAll tvs else empty
        , pprThetaArrowTy ctxt
        , pprType tau ]
  where
    (tvs,  rho) = split1 [] ty
    (ctxt, tau) = split2 [] rho

    split1 tvs (ForAllTy tv ty) = split1 (tv:tvs) ty
    split1 tvs ty          = (reverse tvs, ty)

    split2 ps (ty1 `FunTy` ty2) | isPredTy ty1 = split2 (ty1:ps) ty2
    split2 ps ty                               = (reverse ps, ty)


pprSigmaType :: Type -> SDoc
pprSigmaType ty = ppr_sigma_type opt_PprStyle_Debug ty

pprForAll :: [TyVar] -> SDoc
pprForAll []  = empty
pprForAll tvs = ptext (sLit "forall") <+> pprTvBndrs tvs <> dot

pprTvBndrs :: [TyVar] -> SDoc
pprTvBndrs tvs = sep (map pprTvBndr tvs)

pprTvBndr :: TyVar -> SDoc
pprTvBndr tv
  | isLiftedTypeKind kind = ppr_tvar tv
  | otherwise	          = parens (ppr_tvar tv <+> dcolon <+> pprKind kind)
	     where
	       kind = tyVarKind tv
\end{code}

Note [Infix type variables]
~~~~~~~~~~~~~~~~~~~~~~~~~~~
With TypeOperators you can say

   f :: (a ~> b) -> b

and the (~>) is considered a type variable.  However, the type
pretty-printer in this module will just see (a ~> b) as

   App (App (TyVarTy "~>") (TyVarTy "a")) (TyVarTy "b")

So it'll print the type in prefix form.  To avoid confusion we must
remember to parenthesise the operator, thus

   (~>) a b -> b

See Trac #2766.

\begin{code}
pprTcApp :: Prec -> (Prec -> a -> SDoc) -> TyCon -> [a] -> SDoc
<<<<<<< HEAD
pprTcApp _ _ tc []      -- No brackets for SymOcc
  = pp_nt_debug <> ppr tc
  where
   pp_nt_debug | isNewTyCon tc = ifPprDebug (if isRecursiveTyCon tc
				             then ptext (sLit "<recnt>")
					     else ptext (sLit "<nt>"))
	       | otherwise     = empty

=======
>>>>>>> 96ce0b02
pprTcApp _ pp tc [ty]
  | tc `hasKey` listTyConKey = pprPromotionQuote tc <> brackets   (pp TopPrec ty)
  | tc `hasKey` parrTyConKey = pprPromotionQuote tc <> paBrackets (pp TopPrec ty)

pprTcApp p pp tc tys
  | isTupleTyCon tc && tyConArity tc == length tys
  = pprPromotionQuote tc <>
    tupleParens (tupleTyConSort tc) (sep (punctuate comma (map (pp TopPrec) tys)))

  | Just dc <- isPromotedDataCon_maybe tc
  , let dc_tc = dataConTyCon dc
  , isTupleTyCon dc_tc 
  , let arity = tyConArity dc_tc    -- E.g. 3 for (,,) k1 k2 k3 t1 t2 t3
        ty_args = drop arity tys    -- Drop the kind args
  , ty_args `lengthIs` arity        -- Result is saturated
  = pprPromotionQuote tc <>
    (tupleParens (tupleTyConSort dc_tc) $
     sep (punctuate comma (map (pp TopPrec) ty_args)))

  | not opt_PprStyle_Debug
  , getUnique tc `elem` [eqTyConKey, eqPrimTyConKey] 
                           -- We need to special case the type equality TyCons because
  , [_, ty1,ty2] <- tys    -- with kind polymorphism it has 3 args, so won't get printed infix
                           -- With -dppr-debug switch this off so we can see the kind
  = pprInfixApp p pp (ppr tc) ty1 ty2

  | otherwise
  = ppr_type_name_app p pp (getName tc) (ppr tc) tys

----------------
<<<<<<< HEAD
pprTypeApp :: NamedThing a => a -> [Type] -> SDoc
-- The first arg is the tycon, or sometimes class
-- Print infix if the tycon/class looks like an operator
pprTypeApp tc tys
  = pprTypeNameApp TopPrec ppr_type (getName tc) tys
=======
pprTypeApp :: TyCon -> [Type] -> SDoc
pprTypeApp tc tys 
  = ppr_type_name_app TopPrec ppr_type (getName tc) (ppr tc) tys
        -- We have to to use ppr on the TyCon (not its name)
        -- so that we get promotion quotes in the right place
>>>>>>> 96ce0b02

pprTypeNameApp :: Prec -> (Prec -> a -> SDoc) -> Name -> [a] -> SDoc
-- Used for classes and coercions as well as types; that's why it's separate from pprTcApp
pprTypeNameApp p pp name tys
  = ppr_type_name_app p pp name (ppr name) tys

ppr_type_name_app :: Prec -> (Prec -> a -> SDoc) -> Name -> SDoc -> [a] -> SDoc
ppr_type_name_app p pp nm_tc pp_tc tys
  | not (isSymOcc (nameOccName nm_tc))
  = pprPrefixApp p pp_tc (map (pp TyConPrec) tys)

  | [ty1,ty2] <- tys  -- Infix, two arguments;
                      -- we know nothing of precedence though
  = pprInfixApp p pp pp_tc ty1 ty2

  |  nm_tc `hasKey` liftedTypeKindTyConKey 
  || nm_tc `hasKey` unliftedTypeKindTyConKey 
  = ASSERT( null tys ) pp_tc   -- Do not wrap *, # in parens

  | otherwise
  = pprPrefixApp p (parens pp_tc) (map (pp TyConPrec) tys)

----------------
pprInfixApp :: Prec -> (Prec -> a -> SDoc) -> SDoc -> a -> a -> SDoc
pprInfixApp p pp pp_tc ty1 ty2
  = maybeParen p FunPrec $
    sep [pp FunPrec ty1, pprInfixVar True pp_tc <+> pp FunPrec ty2]

pprPrefixApp :: Prec -> SDoc -> [SDoc] -> SDoc
pprPrefixApp p pp_fun pp_tys 
  | null pp_tys = pp_fun
  | otherwise   = maybeParen p TyConPrec $
                  hang pp_fun 2 (sep pp_tys)

----------------
pprArrowChain :: Prec -> [SDoc] -> SDoc
-- pprArrowChain p [a,b,c]  generates   a -> b -> c
pprArrowChain _ []         = empty
pprArrowChain p (arg:args) = maybeParen p FunPrec $
                             sep [arg, sep (map (arrow <+>) args)]
\end{code}

%************************************************************************
%*									*
\subsection{TidyType}
%*									*
%************************************************************************

Tidying is here because it has a special case for FlatSkol

\begin{code}
-- | This tidies up a type for printing in an error message, or in
-- an interface file.
-- 
-- It doesn't change the uniques at all, just the print names.
tidyTyVarBndrs :: TidyEnv -> [TyVar] -> (TidyEnv, [TyVar])
tidyTyVarBndrs env tvs = mapAccumL tidyTyVarBndr env tvs

tidyTyVarBndr :: TidyEnv -> TyVar -> (TidyEnv, TyVar)
tidyTyVarBndr tidy_env@(occ_env, subst) tyvar
  = case tidyOccName occ_env occ1 of
      (tidy', occ') -> ((tidy', subst'), tyvar')
	where
          subst' = extendVarEnv subst tyvar tyvar'
          tyvar' = setTyVarKind (setTyVarName tyvar name') kind'
          name'  = tidyNameOcc name occ'
          kind'  = tidyKind tidy_env (tyVarKind tyvar)
  where
    name = tyVarName tyvar
    occ  = getOccName name
    -- System Names are for unification variables;
    -- when we tidy them we give them a trailing "0" (or 1 etc)
    -- so that they don't take precedence for the un-modified name
    occ1 | isSystemName name = mkTyVarOcc (occNameString occ ++ "0")
         | otherwise         = occ


---------------
tidyFreeTyVars :: TidyEnv -> TyVarSet -> TidyEnv
-- ^ Add the free 'TyVar's to the env in tidy form,
-- so that we can tidy the type they are free in
tidyFreeTyVars (full_occ_env, var_env) tyvars 
  = fst (tidyOpenTyVars (full_occ_env, var_env) (varSetElems tyvars))

        ---------------
tidyOpenTyVars :: TidyEnv -> [TyVar] -> (TidyEnv, [TyVar])
tidyOpenTyVars env tyvars = mapAccumL tidyOpenTyVar env tyvars

---------------
tidyOpenTyVar :: TidyEnv -> TyVar -> (TidyEnv, TyVar)
-- ^ Treat a new 'TyVar' as a binder, and give it a fresh tidy name
-- using the environment if one has not already been allocated. See
-- also 'tidyTyVarBndr'
tidyOpenTyVar env@(_, subst) tyvar
  = case lookupVarEnv subst tyvar of
	Just tyvar' -> (env, tyvar')		-- Already substituted
	Nothing	    -> tidyTyVarBndr env tyvar	-- Treat it as a binder

---------------
tidyTyVarOcc :: TidyEnv -> TyVar -> TyVar
tidyTyVarOcc (_, subst) tv
  = case lookupVarEnv subst tv of
	Nothing  -> tv
	Just tv' -> tv'

---------------
tidyTypes :: TidyEnv -> [Type] -> [Type]
tidyTypes env tys = map (tidyType env) tys

---------------
tidyType :: TidyEnv -> Type -> Type
tidyType _   (LitTy n)            = LitTy n
tidyType env (TyVarTy tv)	  = TyVarTy (tidyTyVarOcc env tv)
tidyType env (TyConApp tycon tys) = let args = tidyTypes env tys
 		                    in args `seqList` TyConApp tycon args
tidyType env (AppTy fun arg)	  = (AppTy $! (tidyType env fun)) $! (tidyType env arg)
tidyType env (FunTy fun arg)	  = (FunTy $! (tidyType env fun)) $! (tidyType env arg)
tidyType env (ForAllTy tv ty)	  = ForAllTy tvp $! (tidyType envp ty)
			          where
			            (envp, tvp) = tidyTyVarBndr env tv

---------------
-- | Grabs the free type variables, tidies them
-- and then uses 'tidyType' to work over the type itself
tidyOpenType :: TidyEnv -> Type -> (TidyEnv, Type)
tidyOpenType env ty
  = (env', tidyType (trimmed_occ_env, var_env) ty)
  where
    (env'@(_, var_env), tvs') = tidyOpenTyVars env (varSetElems (tyVarsOfType ty))
    trimmed_occ_env = initTidyOccEnv (map getOccName tvs')
      -- The idea here was that we restrict the new TidyEnv to the 
      -- _free_ vars of the type, so that we don't gratuitously rename
      -- the _bound_ variables of the type.

---------------
tidyOpenTypes :: TidyEnv -> [Type] -> (TidyEnv, [Type])
tidyOpenTypes env tys = mapAccumL tidyOpenType env tys

---------------
-- | Calls 'tidyType' on a top-level type (i.e. with an empty tidying environment)
tidyTopType :: Type -> Type
tidyTopType ty = tidyType emptyTidyEnv ty

---------------
tidyOpenKind :: TidyEnv -> Kind -> (TidyEnv, Kind)
tidyOpenKind = tidyOpenType

tidyKind :: TidyEnv -> Kind -> Kind
tidyKind = tidyType
\end{code}<|MERGE_RESOLUTION|>--- conflicted
+++ resolved
@@ -8,7 +8,7 @@
 ~~~~~~~~~~~~~~~~~~~~~~~~~~~~~~~~~~~~~~~~
   Class
   TyCon    imports Class
-  TypeRep
+  TypeRep 
   TysPrim  imports TypeRep ( including mkTyConTy )
   Kind     imports TysPrim ( mainly for primitive kinds )
   Type     imports Kind
@@ -35,13 +35,13 @@
         -- Functions over types
         mkNakedTyConApp, mkTyConTy, mkTyVarTy, mkTyVarTys,
         isLiftedTypeKind, isSuperKind, isTypeVar, isKindVar,
-
+        
         -- Pretty-printing
 	pprType, pprParendType, pprTypeApp, pprTvBndr, pprTvBndrs,
 	pprTyThing, pprTyThingCategory, pprSigmaType,
 	pprEqPred, pprTheta, pprForAll, pprThetaArrowTy, pprClassPred,
         pprKind, pprParendKind, pprTyLit,
-	Prec(..), maybeParen, pprTcApp, pprTypeNameApp,
+	Prec(..), maybeParen, pprTcApp, pprTypeNameApp, 
         pprPrefixApp, pprArrowChain, ppr_type,
 
         -- Free variables
@@ -132,7 +132,7 @@
 	                --    can appear as the right hand side of a type synonym.
 
   | FunTy
-	Type
+	Type		
 	Type		-- ^ Special case of 'TyConApp': @TyConApp FunTyCon [t1, t2]@
 			-- See Note [Equality-constrained types]
 
@@ -185,7 +185,7 @@
 
 Nor can we abstract over a type variable with any of these kinds.
 
-    k :: = kk | # | ArgKind | (#) | OpenKind
+    k :: = kk | # | ArgKind | (#) | OpenKind 
     kk :: = * | kk -> kk | T kk1 ... kkn
 
 So a type variable can only be abstracted kk.
@@ -227,13 +227,13 @@
 
 \begin{code}
 -- | A type of the form @p@ of kind @Constraint@ represents a value whose type is
--- the Haskell predicate @p@, where a predicate is what occurs before
+-- the Haskell predicate @p@, where a predicate is what occurs before 
 -- the @=>@ in a Haskell type.
 --
 -- We use 'PredType' as documentation to mark those types that we guarantee to have
 -- this kind.
 --
--- It can be expanded into its representation, but:
+-- It can be expanded into its representation, but: 
 --
 -- * The type checker must treat it as opaque
 --
@@ -256,7 +256,7 @@
 to expand to allow them.)
 
 A Haskell qualified type, such as that for f,g,h above, is
-represented using
+represented using 
 	* a FunTy for the double arrow
 	* with a type of kind Constraint as the function argument
 
@@ -281,9 +281,9 @@
 mkTyVarTys = map mkTyVarTy -- a common use of mkTyVarTy
 
 mkNakedTyConApp :: TyCon -> [Type] -> Type
--- Builds a TyConApp
+-- Builds a TyConApp 
 --   * without being strict in TyCon,
---   * the TyCon should never be a saturated FunTyCon
+--   * the TyCon should never be a saturated FunTyCon 
 -- Type.mkTyConApp is the usual one
 mkNakedTyConApp tc tys
   = TyConApp (ASSERT( not (isFunTyCon tc && length tys == 2) ) tc) tys
@@ -308,7 +308,7 @@
 isTypeVar :: Var -> Bool
 isTypeVar v = isTKVar v && not (isSuperKind (varType v))
 
-isKindVar :: Var -> Bool
+isKindVar :: Var -> Bool 
 isKindVar v = isTKVar v && isSuperKind (varType v)
 \end{code}
 
@@ -343,7 +343,7 @@
 %*									*
 %************************************************************************
 
-Despite the fact that DataCon has to be imported via a hi-boot route,
+Despite the fact that DataCon has to be imported via a hi-boot route, 
 this module seems the right place for TyThing, because it's needed for
 funTyCon and all the types in TysPrim.
 
@@ -357,14 +357,14 @@
 
 \begin{code}
 -- | A typecheckable-thing, essentially anything that has a name
-data TyThing
+data TyThing 
   = AnId     Id
   | ADataCon DataCon
   | ATyCon   TyCon       -- TyCons and classes; see Note [ATyCon for classes]
   | ACoAxiom (CoAxiom Branched)
   deriving (Eq, Ord)
 
-instance Outputable TyThing where
+instance Outputable TyThing where 
   ppr = pprTyThing
 
 pprTyThing :: TyThing -> SDoc
@@ -404,12 +404,12 @@
 -- 1. The in-scope set is needed /only/ to
 -- guide the generation of fresh uniques
 --
--- 2. In particular, the /kind/ of the type variables in
+-- 2. In particular, the /kind/ of the type variables in 
 -- the in-scope set is not relevant
 --
 -- 3. The substition is only applied ONCE! This is because
 -- in general such application will not reached a fixed point.
-data TvSubst
+data TvSubst 		
   = TvSubst InScopeSet 	-- The in-scope type and kind variables
 	    TvSubstEnv  -- Substitutes both type and kind variables
 	-- See Note [Apply Once]
@@ -435,7 +435,7 @@
 when we find a beta redex like
 	(/\ a /\ b -> e) b a
 Then we also end up with a substition that permutes type variables. Other
-variations happen to; for example [a -> (a, b)].
+variations happen to; for example [a -> (a, b)].  
 
 	***************************************************
 	*** So a TvSubst must be applied precisely once ***
@@ -459,7 +459,7 @@
 
 This invariant has several crucial consequences:
 
-* In substTyVarBndr, we need extend the TvSubstEnv
+* In substTyVarBndr, we need extend the TvSubstEnv 
 	- if the unique has changed
 	- or if the kind has changed
 
@@ -509,8 +509,8 @@
 
 ------------------
 pprEqPred :: Pair Type -> SDoc
--- NB: Maybe move to Coercion? It's only called after coercionKind anyway.
-pprEqPred (Pair ty1 ty2)
+-- NB: Maybe move to Coercion? It's only called after coercionKind anyway. 
+pprEqPred (Pair ty1 ty2) 
   = sep [ ppr_type FunPrec ty1
         , nest 2 (ptext (sLit "~#"))
         , ppr_type FunPrec ty2]
@@ -623,7 +623,7 @@
 
     split1 tvs (ForAllTy tv ty) = split1 (tv:tvs) ty
     split1 tvs ty          = (reverse tvs, ty)
-
+ 
     split2 ps (ty1 `FunTy` ty2) | isPredTy ty1 = split2 (ty1:ps) ty2
     split2 ps ty                               = (reverse ps, ty)
 
@@ -639,7 +639,7 @@
 pprTvBndrs tvs = sep (map pprTvBndr tvs)
 
 pprTvBndr :: TyVar -> SDoc
-pprTvBndr tv
+pprTvBndr tv 
   | isLiftedTypeKind kind = ppr_tvar tv
   | otherwise	          = parens (ppr_tvar tv <+> dcolon <+> pprKind kind)
 	     where
@@ -666,17 +666,6 @@
 
 \begin{code}
 pprTcApp :: Prec -> (Prec -> a -> SDoc) -> TyCon -> [a] -> SDoc
-<<<<<<< HEAD
-pprTcApp _ _ tc []      -- No brackets for SymOcc
-  = pp_nt_debug <> ppr tc
-  where
-   pp_nt_debug | isNewTyCon tc = ifPprDebug (if isRecursiveTyCon tc
-				             then ptext (sLit "<recnt>")
-					     else ptext (sLit "<nt>"))
-	       | otherwise     = empty
-
-=======
->>>>>>> 96ce0b02
 pprTcApp _ pp tc [ty]
   | tc `hasKey` listTyConKey = pprPromotionQuote tc <> brackets   (pp TopPrec ty)
   | tc `hasKey` parrTyConKey = pprPromotionQuote tc <> paBrackets (pp TopPrec ty)
@@ -707,19 +696,11 @@
   = ppr_type_name_app p pp (getName tc) (ppr tc) tys
 
 ----------------
-<<<<<<< HEAD
-pprTypeApp :: NamedThing a => a -> [Type] -> SDoc
--- The first arg is the tycon, or sometimes class
--- Print infix if the tycon/class looks like an operator
-pprTypeApp tc tys
-  = pprTypeNameApp TopPrec ppr_type (getName tc) tys
-=======
 pprTypeApp :: TyCon -> [Type] -> SDoc
 pprTypeApp tc tys 
   = ppr_type_name_app TopPrec ppr_type (getName tc) (ppr tc) tys
         -- We have to to use ppr on the TyCon (not its name)
         -- so that we get promotion quotes in the right place
->>>>>>> 96ce0b02
 
 pprTypeNameApp :: Prec -> (Prec -> a -> SDoc) -> Name -> [a] -> SDoc
 -- Used for classes and coercions as well as types; that's why it's separate from pprTcApp
