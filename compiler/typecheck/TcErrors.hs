--- conflicted
+++ resolved
@@ -345,18 +345,6 @@
  where
     env = cec_tidy ctxt
 
-<<<<<<< HEAD
-                , ("Implicit params", is_ip,       False, mkGroupReporter mkIPErr)
-                , ("Irreds",          is_irred,    False, mkGroupReporter mkIrredErr)
-                , ("Dicts",           is_dict,     False, mkGroupReporter mkDictErr)
-                , ("Instantiation",   is_instanceof, False, mkGroupReporter mkInstanceOfErr) ]
-
-    (&&&) :: (Ct->PredTree->Bool) -> (Ct->PredTree->Bool) -> (Ct->PredTree->Bool)
-    (&&&) p1 p2 ct pred = p1 ct pred && p2 ct pred
-
-    is_skol_eq, is_hole, is_dict,
-      is_equality, is_ip, is_irred, is_instanceof :: Ct -> PredTree -> Bool
-=======
     -- report1: ones that should *not* be suppresed by
     --          an insoluble somewhere else in the tree
     -- It's crucial that anything that is considered insoluble
@@ -377,11 +365,11 @@
     -- report2: we suppress these if there are insolubles elsewhere in the tree
     report2 = [ ("Implicit params", is_ip,           False, mkGroupReporter mkIPErr)
               , ("Irreds",          is_irred,        False, mkGroupReporter mkIrredErr)
-              , ("Dicts",           is_dict,         False, mkGroupReporter mkDictErr) ]
+              , ("Dicts",           is_dict,         False, mkGroupReporter mkDictErr)
+              , ("Instantiation",   is_instanceof,   False, mkGroupReporter mkInstanceOfErr) ]
 
     rigid_nom_eq, rigid_nom_tv_eq, is_hole, is_dict,
-      is_equality, is_ip, is_irred :: Ct -> PredTree -> Bool
->>>>>>> 74a00bc8
+      is_equality, is_ip, is_irred, is_instanceof :: Ct -> PredTree -> Bool
 
     utterly_wrong _ (EqPred NomEq ty1 ty2) = isRigidTy ty1 && isRigidTy ty2
     utterly_wrong _ _                      = False
