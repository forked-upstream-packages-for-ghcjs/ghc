<<<<<<< HEAD

Trac10045.hs:6:17: error:
    Found hole: _ :: t0 -> a0 -> t1
    Where: ‘t0’ is a rigid type variable bound by
                the inferred type of copy :: Num a0 => t0 -> a0 -> t1
                at Trac10045.hs:7:9
           ‘t1’ is a rigid type variable bound by
                the inferred type of copy :: Num a0 => t0 -> a0 -> t1
                at Trac10045.hs:7:9
           ‘a0’ is a rigid type variable bound by
                the inferred type of copy :: Num a0 => t0 -> a0 -> t1
                at Trac10045.hs:7:9
    To use the inferred type, enable PartialTypeSignatures
    Relevant bindings include
      ws1 :: () (bound at Trac10045.hs:5:11)
      foo :: Meta -> r0 (bound at Trac10045.hs:5:1)
    In the type signature for ‘copy’: _
    In the expression:
      let
        copy :: _
        copy w from = copy w 1
      in copy ws1 1
    In an equation for ‘foo’:
        foo (Meta ws1)
          = let
              copy :: _
              copy w from = copy w 1
            in copy ws1 1

Trac10045.hs:7:9: error:
    No instance for (Num a)
    When checking that ‘copy’ has the inferred type
      copy :: forall t0 t1 a0. t0 -> a0 -> t1
    Probable cause: the inferred type is ambiguous
    In the expression:
      let
        copy :: _
        copy w from = copy w 1
      in copy ws1 1
    In an equation for ‘foo’:
        foo (Meta ws1)
          = let
              copy :: _
              copy w from = copy w 1
            in copy ws1 1
=======

Trac10045.hs:6:17: error:
    Found type wildcard ‘_’ standing for ‘t1 -> a -> t2’
    Where: ‘t1’ is a rigid type variable bound by
                the inferred type of copy :: Num a => t1 -> a -> t2
                at Trac10045.hs:7:9
           ‘t2’ is a rigid type variable bound by
                the inferred type of copy :: Num a => t1 -> a -> t2
                at Trac10045.hs:7:9
           ‘a’ is a rigid type variable bound by
               the inferred type of copy :: Num a => t1 -> a -> t2
               at Trac10045.hs:7:9
    To use the inferred type, enable PartialTypeSignatures
    Relevant bindings include
      ws1 :: () (bound at Trac10045.hs:5:11)
      foo :: Meta -> t (bound at Trac10045.hs:5:1)
    In the type signature for:
      copy :: _
    In the expression:
      let
        copy :: _
        copy w from = copy w 1
      in copy ws1 1
    In an equation for ‘foo’:
        foo (Meta ws1)
          = let
              copy :: _
              copy w from = copy w 1
            in copy ws1 1

Trac10045.hs:7:9: error:
    No instance for (Num a)
    When checking that ‘copy’ has the inferred type
      copy :: forall t t1 a. t -> a -> t1
    Probable cause: the inferred type is ambiguous
    In the expression:
      let
        copy :: _
        copy w from = copy w 1
      in copy ws1 1
    In an equation for ‘foo’:
        foo (Meta ws1)
          = let
              copy :: _
              copy w from = copy w 1
            in copy ws1 1
>>>>>>> 64dba511
<|MERGE_RESOLUTION|>--- conflicted
+++ resolved
@@ -1,94 +1,46 @@
-<<<<<<< HEAD
-
-Trac10045.hs:6:17: error:
-    Found hole: _ :: t0 -> a0 -> t1
-    Where: ‘t0’ is a rigid type variable bound by
-                the inferred type of copy :: Num a0 => t0 -> a0 -> t1
-                at Trac10045.hs:7:9
-           ‘t1’ is a rigid type variable bound by
-                the inferred type of copy :: Num a0 => t0 -> a0 -> t1
-                at Trac10045.hs:7:9
-           ‘a0’ is a rigid type variable bound by
-                the inferred type of copy :: Num a0 => t0 -> a0 -> t1
-                at Trac10045.hs:7:9
-    To use the inferred type, enable PartialTypeSignatures
-    Relevant bindings include
-      ws1 :: () (bound at Trac10045.hs:5:11)
-      foo :: Meta -> r0 (bound at Trac10045.hs:5:1)
-    In the type signature for ‘copy’: _
-    In the expression:
-      let
-        copy :: _
-        copy w from = copy w 1
-      in copy ws1 1
-    In an equation for ‘foo’:
-        foo (Meta ws1)
-          = let
-              copy :: _
-              copy w from = copy w 1
-            in copy ws1 1
-
-Trac10045.hs:7:9: error:
-    No instance for (Num a)
-    When checking that ‘copy’ has the inferred type
-      copy :: forall t0 t1 a0. t0 -> a0 -> t1
-    Probable cause: the inferred type is ambiguous
-    In the expression:
-      let
-        copy :: _
-        copy w from = copy w 1
-      in copy ws1 1
-    In an equation for ‘foo’:
-        foo (Meta ws1)
-          = let
-              copy :: _
-              copy w from = copy w 1
-            in copy ws1 1
-=======
-
-Trac10045.hs:6:17: error:
-    Found type wildcard ‘_’ standing for ‘t1 -> a -> t2’
-    Where: ‘t1’ is a rigid type variable bound by
-                the inferred type of copy :: Num a => t1 -> a -> t2
-                at Trac10045.hs:7:9
-           ‘t2’ is a rigid type variable bound by
-                the inferred type of copy :: Num a => t1 -> a -> t2
-                at Trac10045.hs:7:9
-           ‘a’ is a rigid type variable bound by
-               the inferred type of copy :: Num a => t1 -> a -> t2
-               at Trac10045.hs:7:9
-    To use the inferred type, enable PartialTypeSignatures
-    Relevant bindings include
-      ws1 :: () (bound at Trac10045.hs:5:11)
-      foo :: Meta -> t (bound at Trac10045.hs:5:1)
-    In the type signature for:
-      copy :: _
-    In the expression:
-      let
-        copy :: _
-        copy w from = copy w 1
-      in copy ws1 1
-    In an equation for ‘foo’:
-        foo (Meta ws1)
-          = let
-              copy :: _
-              copy w from = copy w 1
-            in copy ws1 1
-
-Trac10045.hs:7:9: error:
-    No instance for (Num a)
-    When checking that ‘copy’ has the inferred type
-      copy :: forall t t1 a. t -> a -> t1
-    Probable cause: the inferred type is ambiguous
-    In the expression:
-      let
-        copy :: _
-        copy w from = copy w 1
-      in copy ws1 1
-    In an equation for ‘foo’:
-        foo (Meta ws1)
-          = let
-              copy :: _
-              copy w from = copy w 1
-            in copy ws1 1
->>>>>>> 64dba511
+
+Trac10045.hs:6:17: error:
+    Found type wildcard ‘_’ standing for ‘t1 -> a -> t2’
+    Where: ‘t1’ is a rigid type variable bound by
+                the inferred type of copy :: Num a => t1 -> a -> t2
+                at Trac10045.hs:7:9
+           ‘t2’ is a rigid type variable bound by
+                the inferred type of copy :: Num a => t1 -> a -> t2
+                at Trac10045.hs:7:9
+           ‘a’ is a rigid type variable bound by
+               the inferred type of copy :: Num a => t1 -> a -> t2
+               at Trac10045.hs:7:9
+    To use the inferred type, enable PartialTypeSignatures
+    Relevant bindings include
+      ws1 :: () (bound at Trac10045.hs:5:11)
+      foo :: Meta -> t (bound at Trac10045.hs:5:1)
+    In the type signature for:
+      copy :: _
+    In the expression:
+      let
+        copy :: _
+        copy w from = copy w 1
+      in copy ws1 1
+    In an equation for ‘foo’:
+        foo (Meta ws1)
+          = let
+              copy :: _
+              copy w from = copy w 1
+            in copy ws1 1
+
+Trac10045.hs:7:9: error:
+    No instance for (Num a)
+    When checking that ‘copy’ has the inferred type
+      copy :: forall t t1 a. t -> a -> t1
+    Probable cause: the inferred type is ambiguous
+    In the expression:
+      let
+        copy :: _
+        copy w from = copy w 1
+      in copy ws1 1
+    In an equation for ‘foo’:
+        foo (Meta ws1)
+          = let
+              copy :: _
+              copy w from = copy w 1
+            in copy ws1 1