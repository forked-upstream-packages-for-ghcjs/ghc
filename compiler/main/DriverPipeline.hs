--- conflicted
+++ resolved
@@ -985,15 +985,9 @@
 -- we don't support preprocessing .c files (with -E) now.  Doing so introduces
 -- way too many hacks, and I can't say I've ever used it anyway.
 
-<<<<<<< HEAD
 runPhase cc_phase input_fn dflags
-   | cc_phase `eqPhase` Cc || cc_phase `eqPhase` Ccpp || cc_phase `eqPhase` HCc
+   | cc_phase `eqPhase` Cc || cc_phase `eqPhase` Ccpp || cc_phase `eqPhase` HCc || cc_phase `eqPhase` Cobjc
    = do
-=======
-runPhase cc_phase _stop hsc_env _basename _suff input_fn get_output_fn maybe_loc
-   | cc_phase `eqPhase` Cc || cc_phase `eqPhase` Ccpp || cc_phase `eqPhase` HCc || cc_phase `eqPhase` Cobjc
-   = do let dflags = hsc_dflags hsc_env
->>>>>>> 9e27ad10
         let cc_opts = getOpts dflags opt_c
             hcc = cc_phase `eqPhase` HCc
 
@@ -1060,14 +1054,10 @@
                 -- very weakly typed, being derived from C--.
                 ["-fno-strict-aliasing"]
 
-<<<<<<< HEAD
-        io $ SysTools.runCc dflags (
-=======
         let gcc_lang_opt | cc_phase `eqPhase` Ccpp  = "c++"
                          | cc_phase `eqPhase` Cobjc = "objective-c"
                          | otherwise                = "c"
-        SysTools.runCc dflags (
->>>>>>> 9e27ad10
+        io $ SysTools.runCc dflags (
                 -- force the C compiler to interpret this file as C when
                 -- compiling .hc files, by adding the -x c option.
                 -- Also useful for plain .c files, just in case GHC saw a
